--- conflicted
+++ resolved
@@ -134,27 +134,12 @@
               Object.fromEntries(Object.entries(value).map(([key, val]) => [key, isPlainObject(val) && val?.description ? val.value : val]))
             ];
           }
-<<<<<<< HEAD
-        }
-        if (isObject(value)) {
-          return [
-            checkName(name),
-            Object.fromEntries(Object.entries(value).map(([key, val]) => [key, isObject(val) ? val.value : val]))
-          ];
-        }
-        return [checkName(name), value]
-      }));
-      setDefaultFormData({...defaultValues});
-      setCurrentFormData({...defaultValues});
-      onParamChange({...defaultValues});
-=======
           return [checkName(name), value];
         })
       );
       setDefaultFormData({ ...defaultValues });
       setCurrentFormData({ ...defaultValues });
       onParamChange({ ...defaultValues });
->>>>>>> 3aa83d40
     }
   }, [examples, metaMaskAccount]);
 
