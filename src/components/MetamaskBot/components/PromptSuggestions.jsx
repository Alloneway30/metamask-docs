/* eslint-disable react/prop-types */
import React from "react";
import { Chip, Stack } from "@mui/material";
import { METAMASK_PROMPT_SUGGESTIONS } from "../constants";

export const PromptSuggestions = (props) => {
  const { onClick, fullScreen } = props;
  return (
<<<<<<< HEAD
    <Stack direction="row" sx={{
      padding: "6px"
    }}>
=======
    <Stack direction={fullScreen ? "column" : "row"}>
>>>>>>> d91feaac
      {METAMASK_PROMPT_SUGGESTIONS.map((s, index) => (
        <Chip
          sx={{
            mr: "10px",
            mb: "10px",

            border: "1px solid #555555",
            color: "white",
            backgroundColor: "#555555",
            maxWidth: "250px",
            mr: "10px",
            mb: "10px",
            "&:hover": {
              border: "1px solid #555555",
              backgroundColor: "transparent",
              color: "#ADADAD",
            },
          }}
          key={index}
          label={s}
          color="secondary"
          variant="outlined"
          onClick={() => onClick(s)}
        />
      ))}
    </Stack>
  );
};<|MERGE_RESOLUTION|>--- conflicted
+++ resolved
@@ -6,13 +6,9 @@
 export const PromptSuggestions = (props) => {
   const { onClick, fullScreen } = props;
   return (
-<<<<<<< HEAD
-    <Stack direction="row" sx={{
+    <Stack direction={fullScreen ? "column" : "row"} sx={{
       padding: "6px"
     }}>
-=======
-    <Stack direction={fullScreen ? "column" : "row"}>
->>>>>>> d91feaac
       {METAMASK_PROMPT_SUGGESTIONS.map((s, index) => (
         <Chip
           sx={{
